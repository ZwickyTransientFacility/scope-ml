--- conflicted
+++ resolved
@@ -6,12 +6,8 @@
       - id: end-of-file-fixer
         exclude: .ipynb_checkpoints|data/Gaia_hp8_densitymap.fits
       - id: trailing-whitespace
-<<<<<<< HEAD
-  - repo: https://github.com/psf/black
-=======
         exclude: .ipynb_checkpoints|data/Gaia_hp8_densitymap.fits
   - repo: https://github.com/python/black
->>>>>>> 397c08f1
     rev: 20.8b1
     hooks:
       - id: black
