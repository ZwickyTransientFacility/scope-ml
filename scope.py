#!/usr/bin/env python
from contextlib import contextmanager
import datetime
from deepdiff import DeepDiff
import fire
import numpy as np
import os
import pandas as pd
import pathlib
from penquins import Kowalski
from pprint import pprint
import questionary
import subprocess
import sys
import tdtax
from tdtax import taxonomy  # noqa: F401
from typing import Optional, Sequence, Union
import yaml

<<<<<<< HEAD
from scope.utils import forgiving_true, load_config
=======
from scope.utils import (
    load_config,
    plot_gaia_hr,
    plot_light_curve_data,
    plot_gaia_density,
    plot_periods,
)
>>>>>>> 397c08f1


@contextmanager
def status(message):
    """
    Borrowed from https://github.com/cesium-ml/baselayer/

    :param message: message to print
    :return:
    """
    print(f"[·] {message}", end="")
    sys.stdout.flush()
    try:
        yield
    except Exception:
        print(f"\r[✗] {message}")
        raise
    else:
        print(f"\r[✓] {message}")


def check_configs(config_wildcards: Sequence = ("config.*yaml",)):
    """
    - Check if config files exist
    - Offer to use the config files that match the wildcards
    - For config.yaml, check its contents against the defaults to make sure nothing is missing/wrong

    :param config_wildcards:
    :return:
    """
    path = pathlib.Path(__file__).parent.absolute()

    for config_wildcard in config_wildcards:
        config = config_wildcard.replace("*", "")
        # use config defaults if configs do not exist?
        if not (path / config).exists():
            answer = questionary.select(
                f"{config} does not exist, do you want to use one of the following"
                " (not recommended without inspection)?",
                choices=[p.name for p in path.glob(config_wildcard)],
            ).ask()
            subprocess.run(["cp", f"{path / answer}", f"{path / config}"])

        # check contents of config.yaml WRT config.defaults.yaml
        if config == "config.yaml":
            with open(path / config.replace(".yaml", ".defaults.yaml")) as config_yaml:
                config_defaults = yaml.load(config_yaml, Loader=yaml.FullLoader)
            with open(path / config) as config_yaml:
                config_wildcard = yaml.load(config_yaml, Loader=yaml.FullLoader)
            deep_diff = DeepDiff(config_wildcard, config_defaults, ignore_order=True)
            difference = {
                k: v
                for k, v in deep_diff.items()
                if k in ("dictionary_item_added", "dictionary_item_removed")
            }
            if len(difference) > 0:
                print("config.yaml structure differs from config.defaults.yaml")
                pprint(difference)
                raise KeyError("Fix config.yaml before proceeding")


class Scope:
    def __init__(self):
        # check configuration
        with status("Checking configuration"):
            check_configs(config_wildcards=["config.*yaml"])

            self.config = load_config(
                pathlib.Path(__file__).parent.absolute() / "config.yaml"
            )

            # use token specified as env var (if exists)
            kowalski_token_env = os.environ.get("KOWALSKI_TOKEN")
            if kowalski_token_env is not None:
                self.config["kowalski"]["token"] = kowalski_token_env

        # try setting up K connection if token is available
        if self.config["kowalski"]["token"] is not None:
            with status("Setting up Kowalski connection"):
                self.kowalski = Kowalski(
                    token=self.config["kowalski"]["token"],
                    protocol=self.config["kowalski"]["protocol"],
                    host=self.config["kowalski"]["host"],
                    port=self.config["kowalski"]["port"],
                )
        else:
            self.kowalski = None
            # raise ConnectionError("Could not connect to Kowalski.")
            print("Kowalski not available")

    def _get_features(
        self,
        positions: Sequence[Sequence[float]],
        catalog: str = "ZTF_source_features_20210401",
        max_distance: Union[float, int] = 5.0,
        distance_units: str = "arcsec",
    ) -> pd.DataFrame:
        """Get nearest source in feature set for a set of given positions

        :param positions: R.A./Decl. [deg]
        :param catalog: feature catalog to query
        :param max_distance:
        :param distance_units: arcsec | arcmin | deg | rad
        :return:
        """
        if self.kowalski is None:
            raise ConnectionError("Kowalski connection not established.")
        if catalog is None:
            catalog = self.config["kowalski"]["collections"]["features"]
        query = {
            "query_type": "near",
            "query": {
                "max_distance": max_distance,
                "distance_units": distance_units,
                "radec": positions,
                "catalogs": {
                    catalog: {
                        "filter": {},
                        "projection": {
                            "period": 1,
                            "ra": 1,
                            "dec": 1,
                        },
                    }
                },
            },
        }
        response = self.kowalski.query(query=query)
        features_nearest = [
            v[0] for k, v in response.get("data").get(catalog).items() if len(v) > 0
        ]
        df = pd.DataFrame.from_records(features_nearest)

        return df

    def _get_nearest_gaia(
        self,
        positions: Sequence[Sequence[float]],
        catalog: str = None,
        max_distance: Union[float, int] = 5.0,
        distance_units: str = "arcsec",
    ) -> pd.DataFrame:
        """Get nearest Gaia source for a set of given positions

        :param positions: R.A./Decl. [deg]
        :param catalog: Gaia catalog to query
        :param max_distance:
        :param distance_units: arcsec | arcmin | deg | rad
        :return:
        """
        if self.kowalski is None:
            raise ConnectionError("Kowalski connection not established.")
        if catalog is None:
            catalog = self.config["kowalski"]["collections"]["gaia"]
        query = {
            "query_type": "near",
            "query": {
                "max_distance": max_distance,
                "distance_units": distance_units,
                "radec": positions,
                "catalogs": {
                    catalog: {
                        "filter": {},
                        "projection": {
                            "parallax": 1,
                            "parallax_error": 1,
                            "pmra": 1,
                            "pmra_error": 1,
                            "pmdec": 1,
                            "pmdec_error": 1,
                            "phot_g_mean_mag": 1,
                            "phot_bp_mean_mag": 1,
                            "phot_rp_mean_mag": 1,
                            "ra": 1,
                            "dec": 1,
                        },
                    }
                },
            },
            "kwargs": {"limit": 1},
        }
        response = self.kowalski.query(query=query)
        gaia_nearest = [
            v[0] for k, v in response.get("data").get(catalog).items() if len(v) > 0
        ]
        df = pd.DataFrame.from_records(gaia_nearest)

        df["M"] = df["phot_g_mean_mag"] + 5 * np.log10(df["parallax"] * 0.001) + 5
        df["Ml"] = (
            df["phot_g_mean_mag"]
            + 5 * np.log10((df["parallax"] + df["parallax_error"]) * 0.001)
            + 5
        )
        df["BP-RP"] = df["phot_bp_mean_mag"] - df["phot_rp_mean_mag"]

        return df

    def _get_light_curve_data(
        self,
        ra: float,
        dec: float,
        catalog: str = "ZTF_sources_20201201",
        cone_search_radius: Union[float, int] = 2,
        cone_search_unit: str = "arcsec",
        filter_flagged_data: bool = True,
    ) -> pd.DataFrame:
        """Get light curve data from Kowalski

        :param ra: R.A. in deg
        :param dec: Decl. in deg
        :param catalog: collection name on Kowalski
        :param cone_search_radius:
        :param cone_search_unit: arcsec | arcmin | deg | rad
        :param filter_flagged_data: remove flagged/bad data?
        :return: flattened light curve data as pd.DataFrame
        """
        if self.kowalski is None:
            raise ConnectionError("Kowalski connection not established.")
        query = {
            "query_type": "cone_search",
            "query": {
                "object_coordinates": {
                    "cone_search_radius": cone_search_radius,
                    "cone_search_unit": cone_search_unit,
                    "radec": {"target": [ra, dec]},
                },
                "catalogs": {
                    catalog: {
                        "filter": {},
                        "projection": {
                            "_id": 1,
                            "filter": 1,
                            "field": 1,
                            "data.hjd": 1,
                            "data.fid": 1,
                            "data.mag": 1,
                            "data.magerr": 1,
                            "data.ra": 1,
                            "data.dec": 1,
                            "data.programid": 1,
                            "data.catflags": 1,
                        },
                    }
                },
            },
        }
        response = self.kowalski.query(query=query)
        light_curves_raw = response.get("data").get(catalog).get("target")

        light_curves = []
        for light_curve in light_curves_raw:
            df = pd.DataFrame.from_records(light_curve["data"])
            # broadcast to all data points:
            df["_id"] = light_curve["_id"]
            df["filter"] = light_curve["filter"]
            df["field"] = light_curve["field"]
            light_curves.append(df)

        df = pd.concat(light_curves, ignore_index=True)

        if filter_flagged_data:
            mask_flagged_data = df["catflags"] != 0
            df = df.loc[~mask_flagged_data]

        return df

    @staticmethod
    def develop():
        """Install developer tools"""
        subprocess.run(["pre-commit", "install"])

    @classmethod
    def lint(cls):
        """Lint sources"""
        try:
            import pre_commit  # noqa: F401
        except ImportError:
            cls.develop()

        try:
            subprocess.run(["pre-commit", "run", "--all-files"], check=True)
        except subprocess.CalledProcessError:
            sys.exit(1)

    def doc(self):
        """Build docs"""

        from scope.utils import (
            make_tdtax_taxonomy,
            plot_gaia_hr,
            plot_light_curve_data,
        )

        # generate taxonomy.html
        with status("Generating taxonomy visualization"):
            path_static = pathlib.Path(__file__).parent.absolute() / "doc" / "_static"
            if not path_static.exists():
                path_static.mkdir(parents=True, exist_ok=True)
            tdtax.write_viz(
                make_tdtax_taxonomy(self.config["taxonomy"]),
                outname=path_static / "taxonomy.html",
            )

        # generate images for the Field Guide
        if (self.kowalski is None) or (not self.kowalski.ping()):
            print("Kowalski connection not established, cannot generate docs.")
            return

        period_limits = {
            "cepheid": [1.0, 100.0],
            "delta_scuti": [0.03, 0.3],
            "beta_lyr": [0.3, 25],
            "rr_lyr": [0.2, 1.0],
            "w_uma": [0.2, 0.8],
        }
        period_loglimits = {
            "cepheid": True,
            "delta_scuti": False,
            "beta_lyr": True,
            "rr_lyr": False,
            "w_uma": False,
        }

        # example periods
        with status("Generating example period histograms"):
            path_doc_data = pathlib.Path(__file__).parent.absolute() / "doc" / "data"

            # stored as ra/decs in csv format under /data/golden
            golden_sets = pathlib.Path(__file__).parent.absolute() / "data" / "golden"
            for golden_set in golden_sets.glob("*.csv"):
                golden_set_name = golden_set.stem
                positions = pd.read_csv(golden_set).to_numpy().tolist()
                features = self._get_features(positions=positions)

                if len(features) == 0:
                    print(f"No features for {golden_set_name}")
                    continue

                limits = period_limits.get(golden_set_name)
                loglimits = period_loglimits.get(golden_set_name)

                plot_periods(
                    features=features,
                    limits=limits,
                    loglimits=loglimits,
                    save=path_doc_data / f"period__{golden_set_name}",
                )

        # example skymaps for all Golden sets
        with status("Generating skymaps diagrams for Golden sets"):
            path_doc_data = pathlib.Path(__file__).parent.absolute() / "doc" / "data"

            path_gaia_density = (
                pathlib.Path(__file__).parent.absolute()
                / "data"
                / "Gaia_hp8_densitymap.fits"
            )
            # stored as ra/decs in csv format under /data/golden
            golden_sets = pathlib.Path(__file__).parent.absolute() / "data" / "golden"
            for golden_set in golden_sets.glob("*.csv"):
                golden_set_name = golden_set.stem
                positions = pd.read_csv(golden_set).to_numpy().tolist()

                plot_gaia_density(
                    positions=positions,
                    path_gaia_density=path_gaia_density,
                    save=path_doc_data / f"radec__{golden_set_name}",
                )

        # example light curves
        with status("Generating example light curves"):
            path_doc_data = pathlib.Path(__file__).parent.absolute() / "doc" / "data"

            for sample_object_name, sample_object in self.config["docs"][
                "field_guide"
            ].items():
                sample_light_curves = self._get_light_curve_data(
                    ra=sample_object["coordinates"][0],
                    dec=sample_object["coordinates"][1],
                    catalog=self.config["kowalski"]["collections"]["sources"],
                )
                plot_light_curve_data(
                    light_curve_data=sample_light_curves,
                    period=sample_object.get("period"),
                    title=sample_object.get("title"),
                    save=path_doc_data / sample_object_name,
                )

        # example HR diagrams for all Golden sets
        with status("Generating HR diagrams for Golden sets"):
            path_gaia_hr_histogram = (
                pathlib.Path(__file__).parent.absolute()
                / "doc"
                / "data"
                / "gaia_hr_histogram.dat"
            )
            # stored as ra/decs in csv format under /data/golden
            golden_sets = pathlib.Path(__file__).parent.absolute() / "data" / "golden"
            for golden_set in golden_sets.glob("*.csv"):
                golden_set_name = golden_set.stem
                positions = pd.read_csv(golden_set).to_numpy().tolist()
                gaia_sources = self._get_nearest_gaia(positions=positions)

                plot_gaia_hr(
                    gaia_data=gaia_sources,
                    path_gaia_hr_histogram=path_gaia_hr_histogram,
                    save=path_doc_data / f"hr__{golden_set_name}",
                )

        # build docs
        subprocess.run(["make", "html"], cwd="doc", check=True)

    @staticmethod
    def fetch_models():
        """
        Fetch SCoPe models from GCP

        :return:
        """
        path_models = pathlib.Path(__file__).parent / "models"
        if not path_models.exists():
            path_models.mkdir(parents=True, exist_ok=True)

        command = [
            "gsutil",
            "-m",
            "cp",
            "-n",
            "-r",
            "gs://ztf-scope/models/*",
            str(path_models),
        ]
        p = subprocess.run(command, check=True)
        if p.returncode != 0:
            raise RuntimeError("Failed to fetch SCoPe models")

    @staticmethod
    def fetch_datasets():
        """
        Fetch SCoPe datasets from GCP

        :return:
        """
        path_datasets = pathlib.Path(__file__).parent / "data" / "training"
        if not path_datasets.exists():
            path_datasets.mkdir(parents=True, exist_ok=True)

        command = [
            "gsutil",
            "-m",
            "cp",
            "-n",
            "-r",
            "gs://ztf-scope/datasets/*",
            str(path_datasets),
        ]
        p = subprocess.run(command, check=True)
        if p.returncode != 0:
            raise RuntimeError("Failed to fetch SCoPe datasets")

    def train(
        self,
        tag: str,
        path_dataset: str,
        gpu: Optional[int] = None,
        verbose: bool = False,
        **kwargs,
    ):
        """Train classifier

        :param tag: classifier designation, refers to "class" in config.taxonomy...
        :param path_dataset: local path to csv file with the dataset
        :param gpu: GPU id to use, zero-based. check tf.config.list_physical_devices('GPU') for available devices
        :param verbose:
        :param kwargs:
        :return:
        """

        import tensorflow as tf

        from scope.nn import DNN
        from scope.utils import Dataset

        train_config = self.config["training"]["classes"][tag]

        features = self.config["features"][train_config["features"]]

        ds = Dataset(
            tag=tag,
            path_dataset=path_dataset,
            features=features,
            verbose=verbose,
            **kwargs,
        )

        label = train_config["label"]

        # values from kwargs override those defined in config. if latter is absent, use reasonable default
        threshold = kwargs.get("threshold", train_config.get("threshold", 0.5))
        balance = kwargs.get("balance", train_config.get("balance", None))
        weight_per_class = kwargs.get(
            "weight_per_class", train_config.get("weight_per_class", False)
        )
        scale_features = kwargs.get("scale_features", "min_max")

        test_size = kwargs.get("test_size", 0.1)
        val_size = kwargs.get("val_size", 0.1)
        random_state = kwargs.get("random_state", 42)
        feature_stats = self.config.get("feature_stats", None)

        batch_size = kwargs.get("batch_size", 32)
        shuffle_buffer_size = kwargs.get("shuffle_buffer_size", 512)
        epochs = kwargs.get("epochs", 200)

        datasets, indexes, steps_per_epoch, class_weight = ds.make(
            target_label=label,
            threshold=threshold,
            balance=balance,
            weight_per_class=weight_per_class,
            scale_features=scale_features,
            test_size=test_size,
            val_size=val_size,
            random_state=random_state,
            feature_stats=feature_stats,
            batch_size=batch_size,
            shuffle_buffer_size=shuffle_buffer_size,
            epochs=epochs,
        )

        # set up and train model

        if gpu is not None:
            # specified a GPU to run on?
            gpus = tf.config.list_physical_devices("GPU")
            tf.config.experimental.set_visible_devices(gpus[gpu], "GPU")
        else:
            # otherwise run on CPU
            tf.config.experimental.set_visible_devices([], "GPU")

        dense_branch = kwargs.get("dense_branch", True)
        conv_branch = kwargs.get("conv_branch", True)
        loss = kwargs.get("loss", "binary_crossentropy")
        optimizer = kwargs.get("optimizer", "adam")
        lr = float(kwargs.get("lr", 3e-4))
        momentum = float(kwargs.get("momentum", 0.9))
        monitor = kwargs.get("monitor", "val_loss")
        patience = int(kwargs.get("patience", 20))
        callbacks = kwargs.get("callbacks", ("reduce_lr_on_plateau", "early_stopping"))
        run_eagerly = kwargs.get("run_eagerly", False)
        pre_trained_model = kwargs.get("pre_trained_model")
        save = kwargs.get("save", False)

        # parse boolean args
        dense_branch = forgiving_true(dense_branch)
        conv_branch = forgiving_true(conv_branch)
        run_eagerly = forgiving_true(run_eagerly)
        save = forgiving_true(save)

        classifier = DNN(name=tag)

        classifier.setup(
            dense_branch=dense_branch,
            conv_branch=conv_branch,
            loss=loss,
            optimizer=optimizer,
            lr=lr,
            momentum=momentum,
            monitor=monitor,
            patience=patience,
            callbacks=callbacks,
            run_eagerly=run_eagerly,
        )

        if pre_trained_model is not None:
            classifier.load(pre_trained_model)

        classifier.train(
            datasets["train"],
            datasets["val"],
            steps_per_epoch["train"],
            steps_per_epoch["val"],
            epochs=epochs,
            class_weight=class_weight,
            verbose=verbose,
        )

        print("Evaluating on test set:")
        # stats = \
        classifier.evaluate(datasets["test"], verbose=verbose)
        # print(stats)

        if save:
            time_tag = datetime.datetime.utcnow().strftime("%Y%m%d_%H%M%S")
            output_path = str(pathlib.Path(__file__).parent.absolute() / "models" / tag)
            classifier.save(
                output_path=output_path,
                output_format="tf",
                tag=time_tag,
            )

            return time_tag

    def test(self):
        """Test different workflows

        :return:
        """
        import uuid
        import shutil

        # create a mock dataset and check that the training pipeline works
        dataset = f"{uuid.uuid4().hex}.csv"
        path_mock = pathlib.Path(__file__).parent.absolute() / "data" / "training"

        try:
            if not path_mock.exists():
                path_mock.mkdir(parents=True, exist_ok=True)

            feature_names = self.config["features"]["ontological"]
            class_names = [
                self.config["training"]["classes"][class_name]["label"]
                for class_name in self.config["training"]["classes"]
            ]

            entries = []
            for i in range(1000):
                entry = {
                    **{
                        feature_name: np.random.normal(0, 0.1)
                        for feature_name in feature_names
                    },
                    **{
                        class_name: np.random.choice([0, 1])
                        for class_name in class_names
                    },
                    **{"non-variable": np.random.choice([0, 1])},
                    **{"dmdt": np.abs(np.random.random((26, 26))).tolist()},
                }
                entries.append(entry)

            df_mock = pd.DataFrame.from_records(entries)
            df_mock.to_csv(path_mock / dataset, index=False)

            tag = "vnv"
            time_tag = self.train(
                tag=tag,
                path_dataset=path_mock / dataset,
                batch_size=32,
                epochs=3,
                verbose=True,
                save=True,
            )
            path_model = (
                pathlib.Path(__file__).parent.absolute() / "models" / tag / time_tag
            )
            shutil.rmtree(path_model)
        finally:
            # clean up after thyself
            (path_mock / dataset).unlink()


if __name__ == "__main__":
    fire.Fire(Scope)<|MERGE_RESOLUTION|>--- conflicted
+++ resolved
@@ -17,17 +17,7 @@
 from typing import Optional, Sequence, Union
 import yaml
 
-<<<<<<< HEAD
 from scope.utils import forgiving_true, load_config
-=======
-from scope.utils import (
-    load_config,
-    plot_gaia_hr,
-    plot_light_curve_data,
-    plot_gaia_density,
-    plot_periods,
-)
->>>>>>> 397c08f1
 
 
 @contextmanager
@@ -317,8 +307,10 @@
 
         from scope.utils import (
             make_tdtax_taxonomy,
+            plot_gaia_density,
             plot_gaia_hr,
             plot_light_curve_data,
+            plot_periods,
         )
 
         # generate taxonomy.html
@@ -491,7 +483,7 @@
     def train(
         self,
         tag: str,
-        path_dataset: str,
+        path_dataset: Union[str, pathlib.Path],
         gpu: Optional[int] = None,
         verbose: bool = False,
         **kwargs,
