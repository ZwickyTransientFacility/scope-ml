# Field guide

This guide provides detailed information about the different types of variable sources.

Proceed <a href="_static/taxonomy.html">here</a> to interactively inspect the taxonomy
tree we are employing in SCoPe. Please refer to [arXiv:2102.11304](https://arxiv.org/pdf/2102.11304.pdf)
for more details on the taxonomy.

<<<<<<< HEAD
```{include} ./field_guide__variable.md
=======
```{include} ./field_guide__periodic.md
>>>>>>> d45ea4dc
```

```{include} ./field_guide__rr_lyrae.md
```

```{include} ./field_guide__w_uma.md
```

```{include} ./field_guide__delta_scuti.md
```

```{include} ./field_guide__cepheid.md
```

```{include} ./field_guide__CVs.md
```

```{include} ./field_guide__flaring.md
```

```{include} ./field_guide__beta_lyr.md
```

```{include} ./field_guide__lpv.md
```<|MERGE_RESOLUTION|>--- conflicted
+++ resolved
@@ -6,11 +6,10 @@
 tree we are employing in SCoPe. Please refer to [arXiv:2102.11304](https://arxiv.org/pdf/2102.11304.pdf)
 for more details on the taxonomy.
 
-<<<<<<< HEAD
 ```{include} ./field_guide__variable.md
-=======
+```
+
 ```{include} ./field_guide__periodic.md
->>>>>>> d45ea4dc
 ```
 
 ```{include} ./field_guide__rr_lyrae.md
