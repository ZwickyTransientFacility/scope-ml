kowalski:
  host: kowalski.caltech.edu
  port: 443
  protocol: https
  token:
  collections:
    gaia: Gaia_EDR3
    sources: ZTF_sources_20201201

taxonomy:
  class: tds
  name: time domain source type
  subclasses:
    - class: phenomenological
      name: phenomenological
      description: |
        What can be said about an object given *only* ZTF data.
      subclasses:
        - class: vnv
          name: variable
          description: |
            Any ZTF source that shows detectable variability in its light curve
            due to an astrophysical origin. This excludes variability due to blended photometry,
            bright nearby stars, or any CCD artifact.
        - class: pnp
          name: periodic
          description: |
            The ZTF light curve features astrophysical periodic variability.
            These are typically pulsators, rotating stars and (eclipsing) binaries.
            This does not include semi-periodic or quasi-periodic variability. This
            excludes variability due to a varying background (e.g. due to the moon),
            or spurious periodic variability due to nearby bright stars or other artifacts.
        - class: longt
          name: long timescale
          description: |
            Any object which shows variability on timescales of ~100+ days. This can be a steady
            increase/decrease in luminosity, e.g., AGN and CVs.
            Long timescale period variable like Miras and the more
            irregular semi-regular variables are generally included in this category.
        - class: i
          name: irregular
          description: |
            Objects which show irregular/stochastic variability.
            These are mostly accreting objects, AGN, CVs, and YSOs.
        - class: e
          name: eclipsing
          description: |
            Any source that shows eclipses in the light curve.
            These are predominately eclipsing binaries.
            Eclipsing planetisimals or planets with large rings would also
            fall in this category.
          subclasses:
            - class: ea
              name: detached binary
            - class: eb
              name: semi-detached binary
            - class: ew
              name: overcontact binary
        - class: fla
          name: flaring
          description: |
            Any ZTF light curve that shows flares, rapidly rising and fading events.
            These are mostly cataclysmic variables, some young stellar objects, M-dwarfs, and some AGN.
        - class: bogus
          name: bogus
          description: |
            Any light curve that seems variable, but is not due to any astrophysical variability.
            These are galaxies that can seem to vary due to PSF variations,
            image artifacts like ghosts, blended stars, or diffraction spikes.
    - class: ontological
      name: ontological
      description: |
        What can be said about an object given *not only* ZTF data
      subclasses:
        - class: puls
          name: pulsator
          description: |
            Any kind of pulsating star.
          subclasses:
            - class: dscu
              name: Delta Scuti
              description: |
                Delta Scuti are pulsating A&F main sequence stars. The pulsation period ranges between
                0.03 between 0.3 days, and the amplitude is typically 0.2 mag but can reach up to 0.8mag.
                Their light curves are asymmetric, with a rapid rise and slow decay.
            - class: ceph
              name: Cepheid
              description: |
                Cepheids are radially pulsating giant stars in the instability strip.
                Period range between 1 and 50 days, with extreme examples of 200 days.
                Light curves shapes range from asymmetric with a steep rise
                and slow decay, to almost sinusoidal light curve shapes.
            - class: rrlyr
              name: RR Lyrae
              description: |
                RR Lyrae are radial pulsators on the horizontal branch; they are helium core burning and
                hydrogen shell burning. The pulsation period ranges between 0.2 and 1.0 days.
            - class: lpv
              name: long period variable
              description: |
                Long Period Variables are cool giant stars. Nearly all stars of this type show
                some variability.
              subclasses:
                - class: mira
                  name: Mira
                  description: |
                    AGB stars which show very high amplitude (> 2.5), long period (80-1000
                    days) variability.
                - class: srv
                  name: semi-regulat variable
                  description: |
                    Show more irregular, and lower amplitude variability than Miras.
        - class: bis
          name: binary star
          description: |
            Any object that is a binary star.
          subclasses:
            - class: wuma
              name: W Uma
              description: |
                Eclipsing close binary stars of spectral types F, G, or K that share a common envelope
                of material and are thus in contact with one another.
            - class: blyr
              name: Beta Lyr
              description: |
                Binary systems where one of the components has evolved into a subgiant or giant star and
                is filling its Roche lobe transferring mass in a disk.
                The light curve of these systems is of type EB. The period
                ranges between 0.3 days and 200 days.
                Systems with a period of >100 days contains a supergiant.
            - class: rscvn
              name: RS CVn
              description: |
                A binary star where at least one of the components
                has large stellar spots. The light curve shape is sinusoidal
                with periods of a few hours to 14 days.
                The shape of the light curve changes over timescales of months to years.
        - class: agn
          name: active galactic nuclei
          description: |
            Extra-galactic objects which tend to vary irregularly. Often show slowly rising
            or fading light curves, and can also show outbursts in rare cases.
        - class: yso
          name: young stellar object
          description: |
            Pre-main-sequence stars. They typically have an accretion disk and dust around
            them. This results in a light curve which shows irregular behavior,
            sometimes with outbursts or dust obscuration events.
        - class: cv
          name: cataclysmic variable
          description: |
            A binary star that consists of two components:
            a white dwarf primary, and a mass transferring secondary.

docs:
  field_guide:
    rr_lyr_ab:
      coordinates: [254.9327, 30.8264]
      period: 0.6299307435824886
      title: RR Lyrae ab
    rr_lyr_c:
      coordinates: [254.7213, 32.8341]
      period: 0.31087445597147706
      title: RR Lyrae c
    delta_scuti:
<<<<<<< HEAD
      coordinates: [271.68356525, 30.0281826]
      period: 0.0531738185
      title: Delta Scuti

features:
  phenomenological_d12:
    - ad
    - chi2red
    - f1_a
    - f1_amp
    - f1_b
    - f1_bic
    - f1_phi0
    - f1_power
    - f1_relamp1
    - f1_relamp2
    - f1_relamp3
    - f1_relamp4
    - f1_relphi1
    - f1_relphi2
    - f1_relphi3
    - f1_relphi5
    - f60
    - f70
    - f80
    - f90
    - inv_vonneumannratio
    - iqr
    - median
    - median_abs_dev
    - norm_excess_var
    - norm_peak_to_peak_amp
    - pdot
    - period
    - roms
    - significance
    - skew
    - smallkurt
    - stetson_j
    - stetson_k
    - sw
    - welch_i
    - wmean
    - wstd
    - n_ztf_alerts
    - mean_ztf_alert_braai
  phenomenological:
#    - ra
#    - dec
#    - n
    - median
    - wmean
    - chi2red
    - roms
    - wstd
    - norm_peak_to_peak_amp
    - norm_excess_var
    - median_abs_dev
    - iqr
    - i60r
    - i70r
    - i80r
    - i90r
    - skew
    - smallkurt
    - inv_vonneumannratio
    - welch_i
    - stetson_j
    - stetson_k
    - ad
    - sw
    - n_ztf_alerts
    - mean_ztf_alert_braai
    - period
    - significance
#    - pdot
    - f1_power
    - f1_BIC
    - f1_a
    - f1_b
    - f1_amp
    - f1_phi0
    - f1_relamp1
    - f1_relphi1
    - f1_relamp2
    - f1_relphi2
    - f1_relamp3
    - f1_relphi3
    - f1_relamp4
    - f1_relphi4
  ontological:
#    - ra
#    - dec
    - median
    - wmean
    - chi2red
    - roms
    - wstd
    - norm_peak_to_peak_amp
    - norm_excess_var
    - median_abs_dev
    - iqr
    - i60r
    - i70r
    - i80r
    - i90r
    - skew
    - smallkurt
    - inv_vonneumannratio
    - welch_i
    - stetson_j
    - stetson_k
    - ad
    - sw
    - n_ztf_alerts
    - mean_ztf_alert_braai
    - period
    - significance
#    - pdot
    - f1_power
    - f1_BIC
    - f1_a
    - f1_b
    - f1_amp
    - f1_phi0
    - f1_relamp1
    - f1_relphi1
    - f1_relamp2
    - f1_relphi2
    - f1_relamp3
    - f1_relphi3
    - f1_relamp4
    - f1_relphi4
    - AllWISE__w1mpro
    - AllWISE__w1sigmpro
    - AllWISE__w2mpro
    - AllWISE__w2sigmpro
    - AllWISE__w3mpro
    - AllWISE__w3sigmpro
    - AllWISE__w4mpro
    - AllWISE__w4sigmpro
#    - AllWISE__ph_qual,
    - Gaia_EDR3__phot_g_mean_mag
    - Gaia_EDR3__phot_bp_mean_mag
    - Gaia_EDR3__phot_rp_mean_mag
    - Gaia_EDR3__parallax
    - Gaia_EDR3__parallax_error
    - Gaia_EDR3__pmra
    - Gaia_EDR3__pmra_error
    - Gaia_EDR3__pmdec
    - Gaia_EDR3__pmdec_error
    - Gaia_EDR3__astrometric_excess_noise
    - Gaia_EDR3__phot_bp_rp_excess_factor
    - PS1_DR1__gMeanPSFMag
    - PS1_DR1__gMeanPSFMagErr
    - PS1_DR1__rMeanPSFMag
    - PS1_DR1__rMeanPSFMagErr
    - PS1_DR1__iMeanPSFMag
    - PS1_DR1__iMeanPSFMagErr
    - PS1_DR1__zMeanPSFMag
    - PS1_DR1__zMeanPSFMagErr
    - PS1_DR1__yMeanPSFMag
    - PS1_DR1__yMeanPSFMagErr

feature_stats:
  ad:
    max: 128.18376934997696
    mean: 15.500210193913036
    median: 11.077439282781256
    min: 0.0
    std: 15.876869787253188
  chi2red:
    max: 915.9355215479488
    mean: 128.3734785119306
    median: 81.39580095811127
    min: 0.0
    std: 141.71837464161496
  dec:
    max: 51.3160467
    mean: 36.09300399755001
    median: 36.8089302
    min: 0.8795246000000001
    std: 9.774441269894961
  f1_BIC:
    max: 55545.850088422936
    mean: 2466.9404783859877
    median: 822.497838038317
    min: 0.0
    std: 4973.26501400567
  f1_a:
    max: 20.555081290076835
    mean: 16.7016476151908
    median: 16.808905545435877
    min: 12.561802534093411
    std: 1.5451790092056719
  f1_amp:
    max: 0.5086391352232238
    mean: 0.217913374707297
    median: 0.23480341157808193
    min: 0.0
    std: 0.13105091448217593
  f1_b:
    max: 0.0003119067445411
    mean: -3.984322282271079e-07
    median: -1.7837800409589736e-08
    min: -0.0002287952951165
    std: 3.8427784228192575e-05
  f1_phi0:
    max: 3.138993460297322
    mean: -0.0018522842487696267
    median: 0.0
    min: -3.1400780083030284
    std: 1.807121336859729
  f1_power:
    max: 0.9962069767316708
    mean: 0.8401071604040212
    median: 0.9425674811617903
    min: 0.0
    std: 0.2182178904556876
  f1_relamp1:
    max: 46.89435719328306
    mean: 0.6850419112577885
    median: 0.40608248325283886
    min: 0.0
    std: 2.2585405460162886
  f1_relamp2:
    max: 394.28148711440326
    mean: 1.8991698838142306
    median: 0.2423619985927272
    min: 0.0
    std: 13.857094369730152
  f1_relamp3:
    max: 22.081306157710728
    mean: 0.24558244529297696
    median: 0.1232197188581303
    min: 0.0
    std: 1.1078338394600216
  f1_relamp4:
    max: 11.063213042624032
    mean: 0.1221521309269351
    median: 0.06411365971551705
    min: 0.0
    std: 0.5402419565567578
  f1_relphi1:
    max: 0.993736398642984
    mean: 0.4050974018728539
    median: 0.3847119735369863
    min: 0.0
    std: 0.141933997863902
  f1_relphi2:
    max: 0.9976872040913396
    mean: 0.7412080451618218
    median: 0.8150775412404753
    min: 0.0
    std: 0.2304823244472111
  f1_relphi3:
    max: 0.9958706284435408
    mean: 0.36040667702949725
    median: 0.31471693806758955
    min: 0.0
    std: 0.19600300696741735
  f1_relphi4:
    max: 0.999701975630768
    mean: 0.6402455391773545
    median: 0.708693942657525
    min: 0.0
    std: 0.25954569613825434
  i60r:
    max: 0.7052000000000014
    mean: 0.3208797999999991
    median: 0.3380000000000009
    min: 0.0170000000000012
    std: 0.15884466371886724
  i70r:
    max: 0.8331999999999979
    mean: 0.3726940499999994
    median: 0.3916499999999985
    min: 0.0200000000000013
    std: 0.18558323408136151
  i80r:
    max: 0.9774000000000028
    mean: 0.42838049999999955
    median: 0.4500999999999973
    min: 0.0259999999999998
    std: 0.21430215409498352
  i90r:
    max: 1.1997999999999998
    mean: 0.4903682499999998
    median: 0.515150000000002
    min: 0.0290999999999996
    std: 0.24561823949869332
  inv_vonneumannratio:
    max: 71.60876788752633
    mean: 3.693885089513038
    median: 3.214942762974602
    min: 0.0
    std: 3.5244514681933246
  iqr:
    max: 0.5730000000000004
    mean: 0.27013174999999906
    median: 0.2866249999999999
    min: 0.0139999999999993
    std: 0.13312525475820686
  mean_ztf_alert_braai:
    max: 0.9996429748005338
    mean: 0.8076804129094862
    median: 0.9322394433164628
    min: 0.0
    std: 0.2558913457113731
  median:
    max: 20.622
    mean: 16.7641675
    median: 16.852
    min: 12.631
    std: 1.556161060813999
  median_abs_dev:
    max: 0.2620000000000004
    mean: 0.11066249999999905
    median: 0.1189999999999997
    min: 0.0069999999999996
    std: 0.05087262371600262
  n_ztf_alerts:
    max: 4156
    mean: 877.847
    median: 805.0
    min: 0
    std: 756.8775869260505
  norm_excess_var:
    max: 0.0005371573224967
    mean: 0.00011951194250108002
    median: 9.884821724223116e-05
    min: -7.916986315734908e-06
    std: 9.961048471438293e-05
  norm_peak_to_peak_amp:
    max: 0.0394875714233722
    mean: 0.015503849382685208
    median: 0.016011572515849302
    min: 0.0002135643896635
    std: 0.008481218113689204
#  pdot:
#    max: 0.0
#    mean: 0.0
#    median: 0.0
#    min: 0.0
#    std: 0.0
  period:
    max: 41.45854949951172
    mean: 0.8798234658446163
    median: 0.6010188460350037
    min: 0.0208595860749483
    std: 1.7742063841484774
  ra:
    max: 359.6758769
    mean: 243.90023848085013
    median: 259.935487275
    min: 0.0927373
    std: 77.16145722302882
  roms:
    max: 25.40404040404041
    mean: 8.037975342585083
    median: 7.711046446155909
    min: 0.0
    std: 5.157986092261859
  significance:
    max: 495.15045166015625
    mean: 209.52383236932755
    median: 226.0513458251953
    min: 6.9505791664123535
    std: 116.24504254132405
  skew:
    max: 33.90622720529045
    mean: -1275.2722937263065
    median: -319.2648779654087
    min: -20778.94743165396
    std: 2417.836834216222
  smallkurt:
    max: 1835335.807427644
    mean: 83148.09613130947
    median: 14389.522020117014
    min: -2.643610445299017
    std: 182687.49291080795
  stetson_j:
    max: 5344.182358481043
    mean: 392.5783778720605
    median: 144.0287468842411
    min: -907.609874472811
    std: 704.3506254156605
  stetson_k:
    max: 0.9127880140580223
    mean: 0.8651686878073702
    median: 0.8672275927742372
    min: 0.0
    std: 0.031936696026197295
  sw:
    max: 0.9810750484466552
    mean: 0.8604545010328293
    median: 0.883013904094696
    min: 0.0
    std: 0.10086537409592566
  welch_i:
    max: 152157.98765175126
    mean: 5878.670791277614
    median: 678.9446962980172
    min: -22494.67497745018
    std: 15142.14033375962
  wmean:
    max: 20.513689643924465
    mean: 16.676460156898415
    median: 16.811321928446244
    min: 0.0
    std: 1.6212516062136633
  wstd:
    max: 0.4079925848238782
    mean: 0.16752170745762138
    median: 0.1742450607167353
    min: 0.0
    std: 0.08687656119729947

training:
  dataset: md5 checksum? filename? from GCS? to use for training
  classes:
    agn:
      label: AGN
      # value should refer to features section of this config
      features: ontological
      # our "labels" are floats [0., 0.25, 0.5, 0.75, 1.]
      threshold: 0.7
      # balance ratio for the prevalent class. leave as null to use all available data
      balance: 2.5
      weight_per_class: false
    vnv:
      label: variable
      # value should refer to features section of this config
      features: phenomenological
      # our "labels" are floats [0., 0.25, 0.5, 0.75, 1.]
      threshold: 0.7
      # balance ratio for the prevalent class. leave as null to use all available data
      balance:
      weight_per_class: true
=======
      coordinates: [279.9154053, 60.7140833]
      period: 0.064050575
      title: Delta Scuti
>>>>>>> 18100274
<|MERGE_RESOLUTION|>--- conflicted
+++ resolved
@@ -163,9 +163,8 @@
       period: 0.31087445597147706
       title: RR Lyrae c
     delta_scuti:
-<<<<<<< HEAD
-      coordinates: [271.68356525, 30.0281826]
-      period: 0.0531738185
+      coordinates: [279.9154053, 60.7140833]
+      period: 0.064050575
       title: Delta Scuti
 
 features:
@@ -602,9 +601,4 @@
       threshold: 0.7
       # balance ratio for the prevalent class. leave as null to use all available data
       balance:
-      weight_per_class: true
-=======
-      coordinates: [279.9154053, 60.7140833]
-      period: 0.064050575
-      title: Delta Scuti
->>>>>>> 18100274
+      weight_per_class: true