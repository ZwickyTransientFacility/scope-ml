import pathlib
from .models import AbstractClassifier
import xgboost as xgb
from sklearn.metrics import (
    confusion_matrix,
    roc_curve,
    auc,
    precision_recall_curve,
)
import matplotlib.pyplot as plt
from scope.utils import make_confusion_matrix, plot_roc, plot_pr
import seaborn as sns
import numpy as np
import json


class XGB(AbstractClassifier):
    """Baseline model with a statically-defined architecture"""

    def setup(
        self,
        max_depth=6,
        min_child_weight=1,
        eta=0.1,
        subsample=0.7,
        colsample_bytree=0.7,
        objective='binary:logistic',
        eval_metric='auc',
        early_stopping_rounds=10,
        num_boost_round=999,
        **kwargs,
    ):
        #  removed for now:
        #  'gpu_id': 0,
        #  'tree_method': 'gpu_hist',

        params = {
            'max_depth': max_depth,
            'min_child_weight': min_child_weight,
            'eta': eta,
            'subsample': subsample,
            'colsample_bytree': colsample_bytree,
            'objective': objective,
            'eval_metric': eval_metric,
        }

        self.meta['early_stopping_rounds'] = early_stopping_rounds
        self.meta['num_boost_round'] = num_boost_round
        self.meta['params'] = params

    def train(self, X_train, y_train, X_val, y_val, **kwargs):
        seed = kwargs.get('seed', 42)
        nfold = kwargs.get('nfold', 5)
        metrics = kwargs.get('metrics', ['auc'])

        max_depth_start = kwargs.get('max_depth_start', 3)
        max_depth_stop = kwargs.get('max_depth_stop', 8)
        max_depth_step = kwargs.get('max_depth_step', 2)

        min_child_weight_start = kwargs.get('min_child_weight_start', 1)
        min_child_weight_stop = kwargs.get('min_child_weight_stop', 6)
        min_child_weight_step = kwargs.get('min_child_weight_step', 2)

        eta_list = kwargs.get('eta_list', [0.3, 0.2, 0.1, 0.05])

        subsample_start = kwargs.get('subsample_start', 6)
        subsample_stop = kwargs.get('subsample_stop', 11)
        subsample_step = kwargs.get('subsample_step', 2)

        colsample_bytree_start = kwargs.get('colsample_bytree_start', 6)
        colsample_bytree_stop = kwargs.get('colsample_bytree_stop', 11)
        colsample_bytree_step = kwargs.get('colsample_bytree_step', 2)

        dtrain = xgb.DMatrix(X_train, label=y_train)
        dval = xgb.DMatrix(X_val, label=y_val)

        # Evaluate on train and val sets
        evals = [(dtrain, 'dtrain'), (dval, 'dval')]
        self.meta['evals'] = evals

        skip_cv = kwargs.get('skip_cv', True)
        if not skip_cv:
            print('Running cross-validated hyperparameter grid search...')
            # Grid search for max_depth and min_child_weight params
            gridsearch_params = [
                (max_depth, min_child_weight)
                for max_depth in range(max_depth_start, max_depth_stop, max_depth_step)
                for min_child_weight in range(
                    min_child_weight_start, min_child_weight_stop, min_child_weight_step
                )
            ]
            # Define initial best params and max AUC
            best_params = None
            max_auc = 0.0

            for max_depth, min_child_weight in gridsearch_params:
                print(
                    "CV with max_depth={}, min_child_weight={}".format(
                        max_depth, min_child_weight
                    )
                )
                # Update our parameters
                self.meta['params']['max_depth'] = max_depth
                self.meta['params']['min_child_weight'] = min_child_weight
                # Run CV
                cv_results = xgb.cv(
                    self.meta['params'],
                    dtrain,
                    num_boost_round=self.meta['num_boost_round'],
                    seed=seed,
                    nfold=nfold,
                    metrics=metrics,
                    early_stopping_rounds=self.meta['early_stopping_rounds'],
                )
                # Update best AUC
                mean_auc = cv_results['test-auc-mean'].max()
                boost_rounds = cv_results['test-auc-mean'].argmax()
                print("\tAUC {} for {} rounds".format(mean_auc, boost_rounds))
                if mean_auc > max_auc:
                    max_auc = mean_auc
                    best_params = (max_depth, min_child_weight)
            print(
                "Best params: {}, {}, AUC: {}".format(
                    best_params[0], best_params[1], max_auc
                )
            )
            self.meta['params']['max_depth'] = best_params[0]
            self.meta['params']['min_child_weight'] = best_params[1]

            # Grid search for subsample and colsample_bytree params
            gridsearch_params = [
                (subsample, colsample_bytree)
                for subsample in [
                    i / 10.0
                    for i in range(subsample_start, subsample_stop, subsample_step)
                ]
                for colsample_bytree in [
                    i / 10.0
                    for i in range(
                        colsample_bytree_start,
                        colsample_bytree_stop,
                        colsample_bytree_step,
                    )
                ]
            ]
            best_params = None
            max_auc = 0.0

            # We start by the largest values and go down to the smallest
            for subsample, colsample_bytree in reversed(gridsearch_params):
                print(
                    "CV with subsample={}, colsample_bytree={}".format(
                        subsample, colsample_bytree
                    )
                )
                # Update our parameters
                self.meta['params']['subsample'] = subsample
                self.meta['params']['colsample_bytree'] = colsample_bytree
                # Run CV
                cv_results = xgb.cv(
                    self.meta['params'],
                    dtrain,
                    num_boost_round=self.meta['num_boost_round'],
                    seed=seed,
                    nfold=nfold,
                    metrics=metrics,
                    early_stopping_rounds=self.meta['early_stopping_rounds'],
                )
                # Update best AUC
                mean_auc = cv_results['test-auc-mean'].max()
                boost_rounds = cv_results['test-auc-mean'].argmax()
                print("\tAUC {} for {} rounds".format(mean_auc, boost_rounds))
                if mean_auc > max_auc:
                    max_auc = mean_auc
                    best_params = (subsample, colsample_bytree)
            print(
                "Best params: {}, {}, AUC: {}".format(
                    best_params[0], best_params[1], max_auc
                )
            )
            self.meta['params']['subsample'] = best_params[0]
            self.meta['params']['colsample_bytree'] = best_params[1]

            best_params = None
            max_auc = 0.0

            for eta in eta_list:
                print("CV with eta={}".format(eta))

                # We update our parameters
                self.meta['params']['eta'] = eta

                # Run and time CV
                cv_results = xgb.cv(
                    self.meta['params'],
                    dtrain,
                    num_boost_round=self.meta['num_boost_round'],
                    seed=seed,
                    nfold=nfold,
                    metrics=metrics,
                    early_stopping_rounds=self.meta['early_stopping_rounds'],
                )

                # Update best AUC
                mean_auc = cv_results['test-auc-mean'].max()
                boost_rounds = cv_results['test-auc-mean'].argmax()
                print("\tAUC {} for {} rounds".format(mean_auc, boost_rounds))
                if mean_auc > max_auc:
                    max_auc = mean_auc
                    best_params = eta
            print("Best params: {}, AUC: {}".format(best_params, max_auc))
            self.meta['params']['eta'] = best_params

            # One more CV round for max_depth, min_child_weight params
            max_depth1 = self.meta['params']['max_depth'] - max_depth_step
            max_depth2 = self.meta['params']['max_depth'] + max_depth_step
            if max_depth1 < max_depth_start:
                max_depth1 = max_depth_start
            if max_depth2 > max_depth_stop - 1:
                max_depth2 = max_depth_stop - 1

            min_child_wt1 = (
                self.meta['params']['min_child_weight'] - min_child_weight_step
            )
            min_child_wt2 = (
                self.meta['params']['min_child_weight'] + min_child_weight_step
            )
            if min_child_wt1 < min_child_weight_start:
                min_child_wt1 = min_child_weight_start
            if min_child_wt2 > min_child_weight_stop - 1:
                min_child_wt2 = min_child_weight_stop - 1

            print(
                f"Running final grid search between max_depth of {max_depth1} and {max_depth2}, min_child_weight of {min_child_wt1} and {min_child_wt2} in steps of 1."
            )

            gridsearch_params = [
                (max_depth, min_child_weight)
                for max_depth in range(max_depth1, max_depth2, 1)
                for min_child_weight in range(min_child_wt1, min_child_wt2, 1)
            ]

            # Define initial best params and max AUC
            best_params = None
            max_auc = 0.0

            for max_depth, min_child_weight in gridsearch_params:
                print(
                    "CV with max_depth={}, min_child_weight={}".format(
                        max_depth, min_child_weight
                    )
                )
                # Update our parameters
                self.meta['params']['max_depth'] = max_depth
                self.meta['params']['min_child_weight'] = min_child_weight
                # Run CV
                cv_results = xgb.cv(
                    self.meta['params'],
                    dtrain,
                    num_boost_round=self.meta['num_boost_round'],
                    seed=seed,
                    nfold=nfold,
                    metrics=metrics,
                    early_stopping_rounds=self.meta['early_stopping_rounds'],
                )
                # Update best AUC
                mean_auc = cv_results['test-auc-mean'].max()
                boost_rounds = cv_results['test-auc-mean'].argmax()
                print("\tAUC {} for {} rounds".format(mean_auc, boost_rounds))
                if mean_auc > max_auc:
                    max_auc = mean_auc
                    best_params = (max_depth, min_child_weight)
            print(
                "Best params: {}, {}, AUC: {}".format(
                    best_params[0], best_params[1], max_auc
                )
            )
            self.meta['params']['max_depth'] = best_params[0]
            self.meta['params']['min_child_weight'] = best_params[1]

            # One more CV round for subsample, colsample_bytree params
            subsample1 = int(self.meta['params']['subsample'] * 10) - subsample_step
            subsample2 = int(self.meta['params']['subsample'] * 10) + subsample_step
            if subsample1 < subsample_start:
                subsample1 = subsample_start
            if subsample2 > subsample_stop - 1:
                subsample2 = subsample_stop - 1

            colsample_bytree1 = (
                int(self.meta['params']['colsample_bytree'] * 10)
            ) - colsample_bytree_step
            colsample_bytree2 = (
                int(self.meta['params']['colsample_bytree'] * 10)
            ) + colsample_bytree_step
            if colsample_bytree1 < colsample_bytree_start:
                colsample_bytree1 = colsample_bytree_start
            if colsample_bytree2 > colsample_bytree_stop - 1:
                colsample_bytree2 = colsample_bytree_stop - 1

            print(
                f"Running final grid search between subsample of {subsample1} and {subsample2}, colsample_bytree of {colsample_bytree1} and {colsample_bytree2} in steps of 1."
            )

            gridsearch_params = [
                (subsample, colsample_bytree)
                for subsample in [i / 10.0 for i in range(subsample1, subsample2, 1)]
                for colsample_bytree in [
                    i / 10.0 for i in range(colsample_bytree1, colsample_bytree2, 1)
                ]
            ]

            # Define initial best params and max AUC
            best_params = None
            max_auc = 0.0

            for subsample, colsample_bytree in gridsearch_params:
                print(
                    "CV with subsample={}, colsample_bytree={}".format(
                        subsample, colsample_bytree
                    )
                )
                # Update our parameters
                self.meta['params']['subsample'] = subsample
                self.meta['params']['colsample_bytree'] = colsample_bytree
                # Run CV
                cv_results = xgb.cv(
                    self.meta['params'],
                    dtrain,
                    num_boost_round=self.meta['num_boost_round'],
                    seed=seed,
                    nfold=nfold,
                    metrics=metrics,
                    early_stopping_rounds=self.meta['early_stopping_rounds'],
                )
                # Update best AUC
                mean_auc = cv_results['test-auc-mean'].max()
                boost_rounds = cv_results['test-auc-mean'].argmax()
                print("\tAUC {} for {} rounds".format(mean_auc, boost_rounds))
                if mean_auc > max_auc:
                    max_auc = mean_auc
                    best_params = (subsample, colsample_bytree)
            print(
                "Best params: {}, {}, AUC: {}".format(
                    best_params[0], best_params[1], max_auc
                )
            )
            self.meta['params']['subsample'] = best_params[0]
            self.meta['params']['colsample_bytree'] = best_params[1]

            print('Grid search complete.')

        # Train using optimized hyperparameters
        self.model = xgb.train(
            self.meta['params'],
            dtrain,
            num_boost_round=self.meta['num_boost_round'],
            evals=self.meta['evals'],
            early_stopping_rounds=self.meta['early_stopping_rounds'],
        )

        # One more iteration of training (stop at best iteration)
        self.meta['num_boost_round'] = self.model.best_iteration + 1
        self.model = xgb.train(
            self.meta['params'],
            dtrain,
            num_boost_round=self.meta['num_boost_round'],
            evals=self.meta['evals'],
        )

    def predict(self, X, name=None, **kwargs):
        d = xgb.DMatrix(X)
        y_pred = self.model.predict(d)

        if name is not None:
            self.meta[f'y_pred{name}'] = y_pred
        else:
            self.meta['y_pred'] = y_pred

        return y_pred

    def evaluate(self, X_eval, y_eval, name='test', **kwargs):
        d_eval = xgb.DMatrix(X_eval, label=y_eval)

        y_pred = np.around(self.predict(X_eval, name=f'_{name}'))

        self.meta[f'X_{name}'] = X_eval
        self.meta[f'y_{name}'] = y_eval

        # Generate confusion matrix
        self.meta[f'cm_{name}'] = confusion_matrix(y_eval, y_pred)

        return self.model.eval(d_eval, f'd{name}', **kwargs)

    def load(self, path_model, **kwargs):
        self.model = xgb.Booster()

        plpath = pathlib.Path(path_model)
        name = pathlib.Path(plpath.name)
        parent = plpath.parent
        filename = name.with_suffix('')
        cfg_filename = str(filename) + '.params'

        try:
            # Load .json model file
            self.model.load_model(path_model, **kwargs)
            # Load .params file
            with open(str(parent / cfg_filename), 'r') as f:
                cfg = json.load(f)
            # Convert config dict to str
            cfg = json.dumps(cfg)
            # Load optimal hyperparameters
            self.model.load_config(cfg)
        except Exception as e:
            print('Failure during model loading:')
            print(e)

    def save(
        self,
        tag: str,
        output_path: str = "./",
        output_format: str = "json",
        plot: bool = False,
        names: list = ['train', 'val', 'test'],
        **kwargs,
    ):
        if output_format not in ["json"]:
            raise ValueError("unknown output format")

        output_path = pathlib.Path(output_path)
        if not output_path.exists():
            output_path.mkdir(parents=True, exist_ok=True)

        output_name = self.name if not tag else tag
        if not output_name.endswith('.json'):
            output_name += '.json'
<<<<<<< HEAD
        self.model.save_model(output_path / output_name)
=======
        config_name = pathlib.Path(output_name).with_suffix('')
        config_name = str(config_name) + '.params'
        self.model.save_model(path / output_name)
        cfg = self.model.save_config()
        with open(path / config_name, 'w') as f:
            f.write(cfg)
>>>>>>> 500ac7ad

        # Save diagnostic plots
        for name in names:
            if plot:
                path = output_path / f"{tag}_plots" / name
                if not path.exists():
                    path.mkdir(parents=True, exist_ok=True)
                impvars = tag + '_impvars.pdf'
                cmpdf = tag + '_cm.pdf'
                recallpdf = tag + '_recall.pdf'
                rocpdf = tag + '_roc.pdf'

                max_num_features = kwargs.get('max_num_features', 8)

                _ = xgb.plot_importance(
                    self.model, max_num_features=max_num_features, grid=False
                )
                plt.title(tag + ' Feature Importance')
                plt.savefig(path / impvars, bbox_inches='tight')
                plt.close()

                if self.meta[f'cm_{name}'] is not None:
                    cname = tag.split('.')[0]
                    make_confusion_matrix(
                        self.meta[f'cm_{name}'],
                        figsize=(8, 6),
                        cbar=False,
                        percent=False,
                        categories=['not ' + cname, cname],
                    )
                    sns.set_context('talk')
                    plt.title(cname)
                    plt.savefig(path / cmpdf, bbox_inches='tight')
                    plt.close()

                y_compare = self.meta.get(f'y_{name}', None)
                y_pred = self.meta.get(f'y_pred_{name}', None)

                if (y_compare is not None) & (y_pred is not None):

                    fpr, tpr, _ = roc_curve(y_compare, y_pred)
                    roc_auc = auc(fpr, tpr)
                    precision, recall, _ = precision_recall_curve(y_compare, y_pred)

                    plot_roc(fpr, tpr, roc_auc)
                    plt.savefig(path / rocpdf, bbox_inches='tight')
                    plt.close()

                    plot_pr(recall, precision)
                    plt.savefig(path / recallpdf, bbox_inches='tight')
                    plt.close()<|MERGE_RESOLUTION|>--- conflicted
+++ resolved
@@ -433,16 +433,12 @@
         output_name = self.name if not tag else tag
         if not output_name.endswith('.json'):
             output_name += '.json'
-<<<<<<< HEAD
-        self.model.save_model(output_path / output_name)
-=======
         config_name = pathlib.Path(output_name).with_suffix('')
         config_name = str(config_name) + '.params'
-        self.model.save_model(path / output_name)
+        self.model.save_model(output_path / output_name)
         cfg = self.model.save_config()
-        with open(path / config_name, 'w') as f:
+        with open(output_path / config_name, 'w') as f:
             f.write(cfg)
->>>>>>> 500ac7ad
 
         # Save diagnostic plots
         for name in names:
