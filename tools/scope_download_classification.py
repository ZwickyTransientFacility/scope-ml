#!/usr/bin/env python
import argparse
import json as JSON
import pandas as pd
from penquins import Kowalski
from time import sleep
from scope.fritz import api
<<<<<<< HEAD
=======
import warnings
import numpy as np
>>>>>>> c30443e6


def download_classification(file: str, gloria, group_ids: list, token: str):
    """
<<<<<<< HEAD
    Upload labels to Fritz
    :param file: file containing objects without labels (csv)
=======
    Download labels from Fritz
    :param file: CSV file containing obj_id column or "parse" to query by group ids (str)
>>>>>>> c30443e6
    :param gloria: Gloria object
    :param group_ids: target group ids on Fritz for download (list)
    :param token: Fritz token (str)
    """
<<<<<<< HEAD
    # create new empty classification column
    file["classification"] = pd.NaT

    for index, row in file.iterrows():
        # get information from objects
        ra, dec = float(row.ra), float(row.dec)

        # get object id
        response = api(
            "GET", f"/api/sources?&ra={ra}&dec={dec}&radius={2/3600}", args.token
        )
        sleep(0.9)
        data = response.json().get("data")
        obj_id = None
        if data["totalMatches"] > 0:
            obj_id = data["sources"][0]["id"]
        print(f"object {index} id:", obj_id)

        # no labels if new source
        if obj_id is None:
            file.at[index, 'classification'] = None
=======

    if file in ["parse", 'Parse', 'PARSE']:
        if group_ids is None:
            raise ValueError('Specify group_ids to query Fritz.')
        response = api("GET", "/api/sources", token, {"group_ids": group_ids})
        source_data = response.json().get("data")

        # determine number of pages
        allMatches = source_data['totalMatches']
        nPerPage = source_data['numPerPage']
        pages = int(np.ceil(allMatches / nPerPage))

        ids = []
        ras = []
        decs = []
        # iterate over all pages in results
        for pageNum in range(pages):
            page_response = api(
                "GET",
                '/api/sources',
                token,
                {
                    "group_ids": group_ids,
                    'pageNumber': pageNum + 1,
                },  # page numbers start at 1
            )
            page_data = page_response.json().get('data')
            for src in page_data['sources']:
                ids += [src['id']]
                ras += [src['ra']]
                decs += [src['dec']]
>>>>>>> c30443e6

        # create dataframe from query results
        sources = pd.DataFrame({'obj_id': ids, 'ra': ras, 'dec': decs})
        print(f'Downloading {len(sources)} sources.')
    else:
        # read in CSV file
        sources = pd.read_csv(file)

    columns = sources.columns

    # create new empty columns
    sources["classification"] = None
    sources["probability"] = None
    sources["period_origin"] = None
    sources["period"] = None
    # add obj_id column if not passed in
    if 'obj_id' not in columns:
        sources["obj_id"] = None
        search_by_obj_id = False
    else:
        search_by_obj_id = True

    for index, row in sources.iterrows():
        # query objects, starting with obj_id
        data = []
        if search_by_obj_id:
            obj_id = row.obj_id
            response = api("GET", '/api/sources/%s' % obj_id, token)
            sleep(0.9)
            data = response.json().get("data")
            if len(data) == 0:
                warnings.warn('No results from obj_id search - querying by ra/dec.')

        # continue with coordinate search if obj_id unsuccsessful
        if len(data) == 0:
            if ('ra' in columns) & ('dec' in columns):
                # query by ra/dec to get object id
                ra, dec = row.ra, row.dec
                response = api(
                    "GET", f"/api/sources?&ra={ra}&dec={dec}&radius={2/3600}", token
                )
                sleep(0.9)
                data = response.json().get("data")
                obj_id = None
                if data["totalMatches"] > 0:
                    obj_id = data["sources"][0]["id"]
                    sources.at[index, 'obj_id'] = obj_id
            else:
                raise KeyError(
                    'Attemped to search by coordinates, but unable to find ra and dec columns.'
                )

        print(f"object {index} id:", obj_id)

        # if successful search, get and save labels/probabilities/period annotations to sources dataframe
        if obj_id is not None:
            response = api("GET", f"/api/sources/{obj_id}/classifications", token)
            data = response.json().get("data")

            annot_response = api(
                "GET", f'/api/sources/{obj_id}/annotations', token
            ).json()
            data_annot = annot_response.get('data')

            cls_list = ''
            prb_list = ''
            for entry in data:
                cls = entry['classification']
                prb = entry['probability']
                cls_list += cls + ';'  # same format as download from Fritz frontend
                prb_list += str(prb) + ';'
            cls_list = cls_list[:-1]  # remove trailing semicolon
            prb_list = prb_list[:-1]

            # loop through annotations, checking for periods
            origin_list = ''
            period_list = ''
            for entry in data_annot:
                annot_origin = entry['origin']
                annot_data = entry['data']

                annot_name = [x for x in annot_data.keys()][0]
                annot_value = [x for x in annot_data.values()][0]

                # if period is found, add to list
                if annot_name == 'period':
                    origin_list += annot_origin + ';'
                    period_list += str(annot_value) + ';'
            origin_list = origin_list[:-1]
            period_list = period_list[:-1]

            # store to new columns
            sources.at[index, 'classification'] = cls_list
            sources.at[index, 'probability'] = prb_list
            sources.at[index, 'period_origin'] = origin_list
            sources.at[index, 'period'] = period_list

            filename = (
                file.removesuffix('.csv') + '_fritzDownload' + '.csv'
            )  # rename updated file
            sources.to_csv(filename, index=False)

        else:
            warnings.warn(f'Unable to find source {index} on Fritz.')

    return sources


if __name__ == "__main__":
    # setup connection to gloria to get the lightcurves
    with open('secrets.json', 'r') as f:
        secrets = JSON.load(f)
    gloria = Kowalski(**secrets['gloria'], verbose=False)

    # pass Fritz token as command line argument
    parser = argparse.ArgumentParser()
    parser.add_argument("-file", help="dataset")
    parser.add_argument("-group_ids", type=int, nargs='+', help="list of group ids")
    parser.add_argument(
        "-token",
        type=str,
        help="put your Fritz token here. You can get it from your Fritz profile page",
    )
    args = parser.parse_args()

    # download object classifications in the file
    download_classification(args.file, gloria, args.group_ids, args.token)<|MERGE_RESOLUTION|>--- conflicted
+++ resolved
@@ -5,49 +5,18 @@
 from penquins import Kowalski
 from time import sleep
 from scope.fritz import api
-<<<<<<< HEAD
-=======
 import warnings
 import numpy as np
->>>>>>> c30443e6
 
 
 def download_classification(file: str, gloria, group_ids: list, token: str):
     """
-<<<<<<< HEAD
-    Upload labels to Fritz
-    :param file: file containing objects without labels (csv)
-=======
     Download labels from Fritz
     :param file: CSV file containing obj_id column or "parse" to query by group ids (str)
->>>>>>> c30443e6
     :param gloria: Gloria object
     :param group_ids: target group ids on Fritz for download (list)
     :param token: Fritz token (str)
     """
-<<<<<<< HEAD
-    # create new empty classification column
-    file["classification"] = pd.NaT
-
-    for index, row in file.iterrows():
-        # get information from objects
-        ra, dec = float(row.ra), float(row.dec)
-
-        # get object id
-        response = api(
-            "GET", f"/api/sources?&ra={ra}&dec={dec}&radius={2/3600}", args.token
-        )
-        sleep(0.9)
-        data = response.json().get("data")
-        obj_id = None
-        if data["totalMatches"] > 0:
-            obj_id = data["sources"][0]["id"]
-        print(f"object {index} id:", obj_id)
-
-        # no labels if new source
-        if obj_id is None:
-            file.at[index, 'classification'] = None
-=======
 
     if file in ["parse", 'Parse', 'PARSE']:
         if group_ids is None:
@@ -79,7 +48,6 @@
                 ids += [src['id']]
                 ras += [src['ra']]
                 decs += [src['dec']]
->>>>>>> c30443e6
 
         # create dataframe from query results
         sources = pd.DataFrame({'obj_id': ids, 'ra': ras, 'dec': decs})
